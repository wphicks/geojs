--- conflicted
+++ resolved
@@ -97,13 +97,10 @@
     m_viewer.setInteractorStyle(m_interactorStyle);
     m_viewer.init();
 
-<<<<<<< HEAD
-=======
     m_viewer.renderWindow().resize(this.canvas().width(),
                                    this.canvas().height());
     m_interactorStyle.map(this.layer().map());
 
->>>>>>> 982a3fe3
     this.canvas().on('mousemove', function(event) {
       m_viewer.handleMouseMove(event);
     });
@@ -123,13 +120,10 @@
     this.canvas().on('contextmenu', function(event) {
       m_viewer.handleContextMenu(event);
     });
-<<<<<<< HEAD
-=======
 
     $(m_viewer).on(geo.event.pan, function(event) {
       m_this.trigger(geo.event.pan, event);
     });
->>>>>>> 982a3fe3
   };
 
   ////////////////////////////////////////////////////////////////////////////
