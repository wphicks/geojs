--- conflicted
+++ resolved
@@ -112,7 +112,6 @@
     ]);
   });
 
-<<<<<<< HEAD
   it('getMinMaxValues', function () {
     var values = [
       211, 213, 215, 216, 218, 220, 223, 225, 227, 226, 224, 226, 234, 240,
@@ -124,7 +123,8 @@
     expect(util.getMinMaxValues(values, 100, 400)).toEqual({min: 100, max: 400});
     expect(util.getMinMaxValues(values, 200, 300, true)).toEqual({min: 200, max: 300});
     expect(util.getMinMaxValues(values, 100, 400, true)).toEqual({min: 181, max: 303});
-=======
+  });
+
   it('wrapAngle', function () {
     expect(util.wrapAngle(0)).toBe(0);
     expect(util.wrapAngle(2)).toBe(2);
@@ -135,6 +135,5 @@
     expect(util.wrapAngle(-4)).toBe(-4 + Math.PI * 2);
     expect(util.wrapAngle(-7)).toBe(-7 + Math.PI * 2);
     expect(util.wrapAngle(-17)).toBe(-17 + Math.PI * 6);
->>>>>>> 2095685e
   });
 });