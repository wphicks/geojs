--- conflicted
+++ resolved
@@ -19,11 +19,7 @@
  */
 //////////////////////////////////////////////////////////////////////////////
 vglModule.defaultValue = function(a, b) {
-<<<<<<< HEAD
-  "use strict";
-=======
   'use strict';
->>>>>>> cb8ba6ae
 
   if (typeof a !== 'undefined') {
     return a;
